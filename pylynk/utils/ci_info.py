"""CI/CD environment information extraction module."""

import os
import json
import logging

logger = logging.getLogger(__name__)

class CIInfo:
    """Extract CI/CD environment information for GitHub Actions, Bitbucket Pipelines, and Azure DevOps."""

    def __init__(self):
        self.ci_provider = self._detect_ci_provider()
        self.event_info = self._extract_event_info()
        self.build_info = self._extract_build_info()
        self.repository_info = self._extract_repository_info()

        if logger.isEnabledFor(logging.DEBUG):
            self._log_extracted_info()

    def _detect_ci_provider(self):
        if os.getenv('CI'):
            return 'generic_ci'
        if os.getenv('GITHUB_ACTIONS') == 'true':
            return 'github_actions'
        if os.getenv('BITBUCKET_BUILD_NUMBER'):
            return 'bitbucket_pipelines'
<<<<<<< HEAD
=======
        if os.getenv('TF_BUILD', '').lower() in ['true', '1'] or os.getenv('SYSTEM_TEAMFOUNDATIONCOLLECTIONURI'):
            return 'azure_devops'
        if os.getenv('CI'):
            return 'generic_ci'
>>>>>>> b8792bed
        return None

    def _extract_event_info(self):
        """Detect event type and collect context (PR, push, release/tag)."""
        event_info = {}

        if self.ci_provider == 'github_actions':
            event_name = os.getenv('GITHUB_EVENT_NAME', '')
            event_info['event_type'] = event_name
            logger.debug(f"Detected GitHub Actions event: {event_name}")

            event_path = os.getenv('GITHUB_EVENT_PATH')
            logger.debug(f"GitHub Actions event path: {event_path}")
            if event_name.startswith('pull_request') and event_path and os.path.exists(event_path):
                with open(event_path, 'r') as f:
                    event_data = json.load(f)
                logger.debug(f"GitHub Actions event data: {event_data}")
                pr = event_data['pull_request']
                event_info.update({
                    'number': pr['number'],
                    'url': pr['html_url'],
                    'source_branch': pr['head']['ref'],
                    'target_branch': pr['base']['ref'],
                    'author': pr['user']['login']
                })
            elif event_name == 'push':
                logger.debug(f"Detected GitHub Actions push event")
                ref = os.getenv('GITHUB_REF', '')
                logger.debug(f"GitHub Actions push event ref: {ref}")
                if ref.startswith('refs/tags/'):
                    # Tag push - treat as release
                    event_info['event_type'] = 'release'
                    event_info['release_tag'] = ref.split('/', 2)[-1]
                elif ref.startswith('refs/heads/'):
                    event_info['source_branch'] = ref.split('/', 2)[-1]
                event_info['author'] = os.getenv('GITHUB_ACTOR')
                # Check if push event has PR information in the event JSON
                if event_path and os.path.exists(event_path):
                    logger.debug(f"GitHub Actions push event path: {event_path}")
                    try:
                        with open(event_path, 'r') as f:
                            event_data = json.load(f)
                        # GitHub includes PR info in push events when the branch has an associated PR
                        # Check for pull request information in various possible locations
                        logger.debug(f"GitHub Actions push event data: {event_data}")
                        if 'pull_request' in event_data:
                            pr = event_data['pull_request']
                            event_info.update({
                                'pr_number': pr['number'],
                                'pr_url': pr['html_url'],
                                'pr_target_branch': pr['base']['ref'],
                                'pr_author': pr['user']['login']
                            })
                        # Alternative: check if this push triggered PR workflows
                        elif 'repository' in event_data and 'pull_requests' in event_data.get('repository', {}):
                            # Some push events include associated PRs
                            prs = event_data['repository'].get('pull_requests', [])
                            if prs and len(prs) > 0:
                                pr = prs[0]  # Take the first associated PR
                                event_info.update({
                                    'pr_number': pr.get('number'),
                                    'pr_url': pr.get('html_url'),
                                    'pr_target_branch': pr.get('base', {}).get('ref'),
                                    'pr_author': pr.get('user', {}).get('login')
                                })
                    except (json.JSONDecodeError, KeyError) as e:
                        logger.debug(f"Could not extract PR info from push event: {e}")
            elif event_name == 'release' and event_path and os.path.exists(event_path):
                # This code might be incorrect, not sure if a release_event is ever fired
                with open(event_path, 'r') as f:
                    event_data = json.load(f)
                release_data = event_data.get('release', {})
                event_info.update({
                    'release_tag': release_data.get('tag_name'),
                    'release_name': release_data.get('name'),
                    'author': release_data.get('author', {}).get('login')
                })

        elif self.ci_provider == 'azure_devops':
            # Event type detection for Azure DevOps
            reason = os.getenv('BUILD_REASON', '')
            logger.debug(f"Azure DevOps build reason: {reason}")
            
            if reason == 'PullRequest':
                event_info['event_type'] = 'pull_request'
                # Extract PR information from environment variables
                pr_id = os.getenv('SYSTEM_PULLREQUEST_PULLREQUESTID')
                source_branch = os.getenv('SYSTEM_PULLREQUEST_SOURCEBRANCH', '').replace('refs/heads/', '')
                target_branch = os.getenv('SYSTEM_PULLREQUEST_TARGETBRANCH', '').replace('refs/heads/', '')
                
                # Build PR URL
                org_url = os.getenv('SYSTEM_TEAMFOUNDATIONCOLLECTIONURI', '')
                project = os.getenv('SYSTEM_TEAMPROJECT', '')
                repo = os.getenv('BUILD_REPOSITORY_NAME', '')
                
                pr_url = None
                if org_url and project and repo and pr_id:
                    # Remove trailing slash from org_url if present
                    org_url = org_url.rstrip('/')
                    pr_url = f"{org_url}/{project}/_git/{urllib.parse.quote(repo)}/pullrequest/{pr_id}"
                
                event_info.update({
                    'number': pr_id,
                    'url': pr_url,
                    'source_branch': source_branch,
                    'target_branch': target_branch,
                    'author': os.getenv('BUILD_REQUESTEDFOR')
                })
            elif reason in ['IndividualCI', 'BatchedCI', 'Manual', 'Schedule']:
                # Check if this is a tag/release
                source_branch = os.getenv('BUILD_SOURCEBRANCH', '')
                if source_branch.startswith('refs/tags/'):
                    event_info['event_type'] = 'release'
                    event_info.update({
                        'release_tag': source_branch.replace('refs/tags/', ''),
                        'author': os.getenv('BUILD_REQUESTEDFOR')
                    })
                else:
                    event_info['event_type'] = 'push'
                    event_info.update({
                        'source_branch': source_branch.replace('refs/heads/', ''),
                        'author': os.getenv('BUILD_REQUESTEDFOR')
                    })
            else:
                event_info['event_type'] = 'unknown'
                event_info['author'] = os.getenv('BUILD_REQUESTEDFOR')

        elif self.ci_provider == 'bitbucket_pipelines':
            # Event type detection
            # Check for tag first (highest priority)
            if os.getenv("BITBUCKET_TAG"):
                event_info['event_type'] = "release"
                event_info.update({
                    'release_tag': os.getenv('BITBUCKET_TAG'),
                    'author': os.getenv('BITBUCKET_STEP_TRIGGERER_UUID')
                })
            # Check if this is a PR event (PR ID is present)
            elif os.getenv("BITBUCKET_PR_ID"):
                event_info['event_type'] = "pull_request"
                event_info.update({
                    'number': os.getenv('BITBUCKET_PR_ID'),
                    'url': f"https://bitbucket.org/{os.getenv('BITBUCKET_WORKSPACE')}/{os.getenv('BITBUCKET_REPO_SLUG')}/pull-requests/{os.getenv('BITBUCKET_PR_ID')}",
                    'source_branch': os.getenv('BITBUCKET_BRANCH'),
                    'target_branch': os.getenv('BITBUCKET_PR_DESTINATION_BRANCH'),
                    'author': os.getenv('BITBUCKET_STEP_TRIGGERER_UUID')
                })
            # Otherwise it's a push (without associated PR)
            elif os.getenv("BITBUCKET_BRANCH"):
                event_info['event_type'] = "push"
                event_info.update({
                    'source_branch': os.getenv('BITBUCKET_BRANCH'),
                    'author': os.getenv('BITBUCKET_STEP_TRIGGERER_UUID')
                })
            else:
                event_info['event_type'] = "unknown"

        else:
            # Generic CI fallback
            if os.getenv('PULL_REQUEST_NUMBER') or os.getenv('PR_NUMBER'):
                event_info['event_type'] = "pull_request"
                event_info['number'] = os.getenv('PULL_REQUEST_NUMBER') or os.getenv('PR_NUMBER')
            elif os.getenv('GIT_TAG'):
                event_info['event_type'] = "release"
                event_info['release_tag'] = os.getenv('GIT_TAG')
            else:
                event_info['event_type'] = "push"

        return {k: v for k, v in event_info.items() if v}

    def _extract_build_info(self):
        build_info = {}
        if self.ci_provider == 'github_actions':
            build_info.update({
                'build_id': os.getenv('GITHUB_RUN_ID'),
                'build_number': os.getenv('GITHUB_RUN_NUMBER'),
                'commit_sha': os.getenv('GITHUB_SHA'),
                'build_url': f"{os.getenv('GITHUB_SERVER_URL', 'https://github.com')}/{os.getenv('GITHUB_REPOSITORY')}/actions/runs/{os.getenv('GITHUB_RUN_ID')}"
            })
        elif self.ci_provider == 'azure_devops':
            org_url = os.getenv('SYSTEM_TEAMFOUNDATIONCOLLECTIONURI', '')
            project = os.getenv('SYSTEM_TEAMPROJECT', '')
            build_id = os.getenv('BUILD_BUILDID')
            
            build_url = None
            if org_url and project and build_id:
                # Remove trailing slash from org_url if present
                org_url = org_url.rstrip('/')
                build_url = f"{org_url}/{urllib.parse.quote(project)}/_build/results?buildId={build_id}"
            
            build_info.update({
                'build_id': build_id,
                'build_number': os.getenv('BUILD_BUILDNUMBER'),
                'commit_sha': os.getenv('BUILD_SOURCEVERSION'),
                'build_url': build_url
            })
        elif self.ci_provider == 'bitbucket_pipelines':
            build_info.update({
                'build_number': os.getenv('BITBUCKET_BUILD_NUMBER'),
                'commit_sha': os.getenv('BITBUCKET_COMMIT'),
                'build_url': f"https://bitbucket.org/{os.getenv('BITBUCKET_WORKSPACE')}/{os.getenv('BITBUCKET_REPO_SLUG')}/pipelines/results/{os.getenv('BITBUCKET_BUILD_NUMBER')}"
            })
        # Fallbacks
        build_info.setdefault('commit_sha', os.getenv('GIT_COMMIT') or os.getenv('COMMIT_SHA') or os.getenv('SHA'))
        build_info.setdefault('build_id', os.getenv('BUILD_ID') or os.getenv('CI_BUILD_ID'))
        build_info.setdefault('build_url', os.getenv('BUILD_URL'))
        return {k: v for k, v in build_info.items() if v}

    def _extract_repository_info(self):
        repo_info = {}
        if self.ci_provider == 'github_actions':
            repository = os.getenv('GITHUB_REPOSITORY', '')
            if '/' in repository:
                repo_info['owner'], repo_info['name'] = repository.split('/', 1)
            repo_info['url'] = f"{os.getenv('GITHUB_SERVER_URL', 'https://github.com')}/{repository}" if repository else None
        elif self.ci_provider == 'azure_devops':
            # Azure DevOps repository information
            repo_uri = os.getenv('BUILD_REPOSITORY_URI')
            repo_name = os.getenv('BUILD_REPOSITORY_NAME')
            
            # Try to extract owner from the repository URI or project
            owner = os.getenv('SYSTEM_TEAMPROJECT')
            
            repo_info.update({
                'name': repo_name,
                'owner': owner,
                'url': repo_uri
            })
        elif self.ci_provider == 'bitbucket_pipelines':
            repo_info.update({
                'name': os.getenv('BITBUCKET_REPO_SLUG'),
                'owner': os.getenv('BITBUCKET_WORKSPACE'),
                'url': f"https://bitbucket.org/{os.getenv('BITBUCKET_WORKSPACE')}/{os.getenv('BITBUCKET_REPO_SLUG')}"
            })
        repo_info.setdefault('url', os.getenv('REPO_URL'))
        return {k: v for k, v in repo_info.items() if v}

    def _log_extracted_info(self):
        logger.debug("=" * 60)
        logger.debug("CI/CD Environment Information Extraction")
        logger.debug("=" * 60)

        logger.debug(f"CI Provider: {self.ci_provider or 'Not detected'}")

        if self.event_info:
            logger.debug("Event Information:")
            for key, value in sorted(self.event_info.items()):
                logger.debug(f"  {key}: {value}")
        else:
            logger.debug("Event Information: None")

        if self.build_info:
            logger.debug("Build Information:")
            for key, value in sorted(self.build_info.items()):
                logger.debug(f"  {key}: {value}")
        else:
            logger.debug("Build Information: None")
        logger.debug(f"Repository Info: {self.repository_info or 'None'}")
        logger.debug("=" * 60)

    def get_metadata(self):
        return {
            k: v for k, v in {
                'ci_provider': self.ci_provider,
                'event': self.event_info,
                'build': self.build_info,
                'repository': self.repository_info
            }.items() if v
        }

    def get_event_context_string(self):
        """Human-readable event summary."""
        if not self.event_info:
            return None
        etype = self.event_info.get('event_type', 'unknown')
        parts = [etype]

        # Handle PR information (can be present in both pull_request and push events)
        pr_number = self.event_info.get('number') or self.event_info.get('pr_number')
        if pr_number:
            parts.append(f"PR #{pr_number}")

        # Handle branch information
        target_branch = self.event_info.get('target_branch') or self.event_info.get('pr_target_branch')
        if self.event_info.get('source_branch') and target_branch:
            parts.append(f"{self.event_info['source_branch']} → {target_branch}")
        elif self.event_info.get('source_branch'):
            parts.append(f"branch: {self.event_info['source_branch']}")
            # Add PR target if available but source wasn't
            if target_branch:
                parts.append(f"→ {target_branch}")

        if self.event_info.get('release_tag'):
            parts.append(f"tag: {self.event_info['release_tag']}")

        # Handle author information
        author = self.event_info.get('author') or self.event_info.get('pr_author')
        if author:
            parts.append(f"by {author}")

        return " ".join(parts)<|MERGE_RESOLUTION|>--- conflicted
+++ resolved
@@ -25,13 +25,8 @@
             return 'github_actions'
         if os.getenv('BITBUCKET_BUILD_NUMBER'):
             return 'bitbucket_pipelines'
-<<<<<<< HEAD
-=======
         if os.getenv('TF_BUILD', '').lower() in ['true', '1'] or os.getenv('SYSTEM_TEAMFOUNDATIONCOLLECTIONURI'):
             return 'azure_devops'
-        if os.getenv('CI'):
-            return 'generic_ci'
->>>>>>> b8792bed
         return None
 
     def _extract_event_info(self):
